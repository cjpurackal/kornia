import pytest

import kornia
import kornia.testing as utils  # test utils
<<<<<<< HEAD
from test.common import device
=======
from test.common import device_type
from kornia.geometry import pi

import cv2
import numpy as np
import math
>>>>>>> f62e944a

import torch
from torch.autograd import gradcheck
from torch.testing import assert_allclose


class TestRgbToHsv:

    def test_rgb_to_hsv(self, device):

        data = torch.rand(3, 5, 5)

        # OpenCV
        data_cv = data.numpy().transpose(1, 2, 0).copy()
        expected = cv2.cvtColor(data_cv, cv2.COLOR_RGB2HSV)

        h_expected = 2 * math.pi * expected[:, :, 0] / 360.
        s_expected = expected[:, :, 1]
        v_expected = expected[:, :, 2]

<<<<<<< HEAD
        data = data.to(device)
        expected = expected.to(device)

=======
        # Kornia
>>>>>>> f62e944a
        f = kornia.color.RgbToHsv()
        result = f(data)

<<<<<<< HEAD
    def test_batch_rgb_to_hsv(self, device):
=======
        h = result[0, :, :]
        s = result[1, :, :]
        v = result[2, :, :]
>>>>>>> f62e944a

        assert_allclose(h, h_expected)
        assert_allclose(s, s_expected)
        assert_allclose(v, v_expected)

    def test_batch_rgb_to_hls(self):

        data = torch.rand(3, 5, 5)  # 3x5x5

        # OpenCV
        data_cv = data.numpy().transpose(1, 2, 0).copy()
        expected = cv2.cvtColor(data_cv, cv2.COLOR_RGB2HSV)

        expected[:, :, 0] = 2 * math.pi * expected[:, :, 0] / 360.
        expected = expected.transpose(2, 0, 1)

<<<<<<< HEAD
                                 [[21.0000 / 255, 22.0000 / 255],
                                  [22.0000 / 255, 22.0000 / 255]]])  # 3x2x2

        data = data.to(device)
        expected = expected.to(device)

        data = data.repeat(2, 1, 1, 1)  # 2x3x2x2
        expected = expected.repeat(2, 1, 1, 1)  # 2x3x2x2

        f = kornia.color.RgbToHsv()
        assert_allclose(f(data / 255), expected, atol=1e-4, rtol=1e-5)

    def test_gradcheck(self, device):
=======
        # Kornia
        f = kornia.color.RgbToHsv()

        data = data.repeat(2, 1, 1, 1)  # 2x3x5x5
>>>>>>> f62e944a

        expected = np.expand_dims(expected, 0)
        expected = expected.repeat(2, 0)  # 2x3x5x5

        assert_allclose(f(data), expected)

    def test_gradcheck(self):

        data = torch.rand(3, 5, 5)  # 3x2x2

        data = data.to(device)
        data = utils.tensor_to_gradcheck_var(data)  # to var

        assert gradcheck(kornia.color.RgbToHsv(), (data,),
                         raise_exception=True)

    @pytest.mark.skip(reason="turn off all jit for a while")
    def test_jit(self, device):
        @torch.jit.script
        def op_script(data: torch.Tensor) -> torch.Tensor:

            return kornia.rgb_to_hsv(data)
            data = torch.tensor([[[[21., 22.],
                                   [22., 22.]],

                                  [[13., 14.],
                                   [14., 14.]],

                                  [[8., 8.],
                                   [8., 8.]]]])  # 3x2x2

            data = data.to(device)
            actual = op_script(data)
            expected = kornia.rgb_to_hsv(data)
            assert_allclose(actual, expected)


class TestHsvToRgb:

    def test_hsv_to_rgb(self, device):

        data = torch.rand(3, 5, 5)  # 3x5x5

        # OpenCV
        data_cv = data.numpy().transpose(1, 2, 0).copy()
        data_cv[:, :, 0] = 360 * data_cv[:, :, 0]
        expected = cv2.cvtColor(data_cv, cv2.COLOR_HSV2RGB)

        r_expected = expected[:, :, 0]
        g_expected = expected[:, :, 1]
        b_expected = expected[:, :, 2]

        # Kornia
        f = kornia.color.HsvToRgb()
        data[0] = 2 * pi * data[0]
        result = f(data)

        r = result[0, :, :]
        g = result[1, :, :]
        b = result[2, :, :]

        assert_allclose(r, r_expected)
        assert_allclose(g, g_expected)
        assert_allclose(b, b_expected)

    def test_batch_hsv_to_rgb(self):

<<<<<<< HEAD
        data = data.to(device)
        expected = expected.to(device)

=======
        data = torch.rand(3, 5, 5)  # 3x5x5

        # OpenCV
        data_cv = data.numpy().transpose(1, 2, 0).copy()
        data_cv[:, :, 0] = 360 * data_cv[:, :, 0]
        expected = cv2.cvtColor(data_cv, cv2.COLOR_HSV2RGB)

        expected = expected.transpose(2, 0, 1)

        # Kornia
>>>>>>> f62e944a
        f = kornia.color.HsvToRgb()

<<<<<<< HEAD
    def test_batch_hsv_to_rgb(self, device):
=======
        data[0] = 2 * pi * data[0]
        data = data.repeat(2, 1, 1, 1)  # 2x3x5x5
>>>>>>> f62e944a

        expected = np.expand_dims(expected, 0)
        expected = expected.repeat(2, 0)  # 2x3x5x5

        assert_allclose(f(data), expected)

        data[:, 0] += 2 * pi
        assert_allclose(f(data), expected)

        data[:, 0] -= 4 * pi
        assert_allclose(f(data), expected)

    def test_gradcheck(self):

        data = torch.rand(3, 5, 5)  # 3x5x5
        data[0] = 2 * pi * data[0]

<<<<<<< HEAD
        data = data.to(device)
        expected = expected.to(device)

        data = data.repeat(2, 1, 1, 1)  # 2x3x2x2
        expected = expected.repeat(2, 1, 1, 1)  # 2x3x2x2

        f = kornia.color.HsvToRgb()
        assert_allclose(f(data), expected / 255, atol=1e-3, rtol=1e-3)
=======
        data = utils.tensor_to_gradcheck_var(data)  # to var

        assert gradcheck(kornia.color.HsvToRgb(), (data,),
                         raise_exception=True)
>>>>>>> f62e944a

    @pytest.mark.skip(reason="turn off all jit for a while")
    def test_jit(self, device):
        @torch.jit.script
        def op_script(data: torch.Tensor) -> torch.Tensor:
            return kornia.hsv_to_rgb(data)

            data = torch.tensor([[[[21., 22.],
                                   [22., 22.]],

                                  [[13., 14.],
                                   [14., 14.]],

                                  [[8., 8.],
                                   [8., 8.]]]])  # 3x2x2

            data = data.to(device)
            actual = op_script(data)
            expected = kornia.hsv_to_rgb(data)
            assert_allclose(actual, expected)<|MERGE_RESOLUTION|>--- conflicted
+++ resolved
@@ -1,17 +1,13 @@
 import pytest
 
 import kornia
+from kornia.geometry import pi
 import kornia.testing as utils  # test utils
-<<<<<<< HEAD
 from test.common import device
-=======
-from test.common import device_type
-from kornia.geometry import pi
 
 import cv2
 import numpy as np
 import math
->>>>>>> f62e944a
 
 import torch
 from torch.autograd import gradcheck
@@ -32,23 +28,15 @@
         s_expected = expected[:, :, 1]
         v_expected = expected[:, :, 2]
 
-<<<<<<< HEAD
         data = data.to(device)
         expected = expected.to(device)
-
-=======
-        # Kornia
->>>>>>> f62e944a
+    
         f = kornia.color.RgbToHsv()
         result = f(data)
 
-<<<<<<< HEAD
-    def test_batch_rgb_to_hsv(self, device):
-=======
         h = result[0, :, :]
         s = result[1, :, :]
         v = result[2, :, :]
->>>>>>> f62e944a
 
         assert_allclose(h, h_expected)
         assert_allclose(s, s_expected)
@@ -65,26 +53,10 @@
         expected[:, :, 0] = 2 * math.pi * expected[:, :, 0] / 360.
         expected = expected.transpose(2, 0, 1)
 
-<<<<<<< HEAD
-                                 [[21.0000 / 255, 22.0000 / 255],
-                                  [22.0000 / 255, 22.0000 / 255]]])  # 3x2x2
-
-        data = data.to(device)
-        expected = expected.to(device)
-
-        data = data.repeat(2, 1, 1, 1)  # 2x3x2x2
-        expected = expected.repeat(2, 1, 1, 1)  # 2x3x2x2
-
-        f = kornia.color.RgbToHsv()
-        assert_allclose(f(data / 255), expected, atol=1e-4, rtol=1e-5)
-
-    def test_gradcheck(self, device):
-=======
         # Kornia
         f = kornia.color.RgbToHsv()
 
         data = data.repeat(2, 1, 1, 1)  # 2x3x5x5
->>>>>>> f62e944a
 
         expected = np.expand_dims(expected, 0)
         expected = expected.repeat(2, 0)  # 2x3x5x5
@@ -152,11 +124,6 @@
 
     def test_batch_hsv_to_rgb(self):
 
-<<<<<<< HEAD
-        data = data.to(device)
-        expected = expected.to(device)
-
-=======
         data = torch.rand(3, 5, 5)  # 3x5x5
 
         # OpenCV
@@ -167,15 +134,10 @@
         expected = expected.transpose(2, 0, 1)
 
         # Kornia
->>>>>>> f62e944a
         f = kornia.color.HsvToRgb()
 
-<<<<<<< HEAD
-    def test_batch_hsv_to_rgb(self, device):
-=======
         data[0] = 2 * pi * data[0]
         data = data.repeat(2, 1, 1, 1)  # 2x3x5x5
->>>>>>> f62e944a
 
         expected = np.expand_dims(expected, 0)
         expected = expected.repeat(2, 0)  # 2x3x5x5
@@ -193,21 +155,10 @@
         data = torch.rand(3, 5, 5)  # 3x5x5
         data[0] = 2 * pi * data[0]
 
-<<<<<<< HEAD
-        data = data.to(device)
-        expected = expected.to(device)
-
-        data = data.repeat(2, 1, 1, 1)  # 2x3x2x2
-        expected = expected.repeat(2, 1, 1, 1)  # 2x3x2x2
-
-        f = kornia.color.HsvToRgb()
-        assert_allclose(f(data), expected / 255, atol=1e-3, rtol=1e-3)
-=======
         data = utils.tensor_to_gradcheck_var(data)  # to var
 
         assert gradcheck(kornia.color.HsvToRgb(), (data,),
                          raise_exception=True)
->>>>>>> f62e944a
 
     @pytest.mark.skip(reason="turn off all jit for a while")
     def test_jit(self, device):
